--- conflicted
+++ resolved
@@ -102,15 +102,11 @@
     Ok(response.json::<Task>().await?)
 }
 
-<<<<<<< HEAD
-pub async fn get_challenge(client: &Client, coordinator_address: &mut Url, request_body: &LockedLocators) -> Result<Vec<u8>> {
-=======
 pub async fn get_challenge(
     client: &Client,
     coordinator_address: &mut Url,
     request_body: &LockedLocators,
 ) -> Result<Vec<u8>> {
->>>>>>> 0938c56e
     let response = submit_request(
         client,
         coordinator_address,
