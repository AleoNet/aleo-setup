// Documentation
#![doc = include_str!("../README.md")]

mod combine;
pub use combine::combine;

mod contribute;
pub use contribute::contribute;

mod new_challenge;
pub use new_challenge::new_challenge;

pub mod requests;

mod transform_pok_and_correctness;
pub use transform_pok_and_correctness::transform_pok_and_correctness;

mod transform_ratios;
pub use transform_ratios::transform_ratios;

use phase1_coordinator::{
    objects::{round::LockedLocators, Task},
    rest::{ContributeChunkRequest, GetChunkRequest, PostChunkRequest},
    storage::ContributionLocator,
};

use reqwest::Url;
use structopt::StructOpt;

#[derive(Debug, StructOpt)]
pub struct CoordinatorUrl {
    #[structopt(
        help = "The ip address and port of the coordinator",
        required = true,
        default_value = "http://127.0.0.1:8000",
        env = "ANOMA_COORDINATOR_ADDRESS",
        parse(try_from_str)
    )]
    pub coordinator: Url,
}

#[derive(Debug, StructOpt)]
#[structopt(name = "anoma-mpc", about = "Anoma CLI for trusted setup.")]
pub enum ContributorOpt {
    #[structopt(about = "Contribute to the trusted setup")]
    Contribute(CoordinatorUrl),
    #[structopt(about = "Stop the coordinator and close the ceremony")]
    CloseCeremony(CoordinatorUrl),
    #[structopt(about = "Verify the pending contributions")]
    VerifyContributions(CoordinatorUrl),
    #[structopt(about = "Update manually the coordinator")]
<<<<<<< HEAD
    UpdateCoordinator(CoordinatorUrl)
=======
    UpdateCoordinator(CoordinatorUrl),
>>>>>>> 0938c56e
}<|MERGE_RESOLUTION|>--- conflicted
+++ resolved
@@ -49,9 +49,5 @@
     #[structopt(about = "Verify the pending contributions")]
     VerifyContributions(CoordinatorUrl),
     #[structopt(about = "Update manually the coordinator")]
-<<<<<<< HEAD
-    UpdateCoordinator(CoordinatorUrl)
-=======
     UpdateCoordinator(CoordinatorUrl),
->>>>>>> 0938c56e
 }