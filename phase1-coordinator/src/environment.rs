--- conflicted
+++ resolved
@@ -205,10 +205,7 @@
             chunk_size!(number_of_chunks, proving_system, power),
         )
     }
-<<<<<<< HEAD
-=======
-
->>>>>>> 0938c56e
+
     fn test_anoma(number_of_chunks: &NumberOfChunks, power: &Power, batch_size: &BatchSize) -> Settings {
         let proving_system = ProvingSystem::Groth16;
         Settings::new(
