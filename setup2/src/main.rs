use cfg_if::cfg_if;

cfg_if! {
    if #[cfg(not(feature = "wasm"))] {
        mod cli;
        use cli::*;

        use gumdrop::Options;
        use std::{process, time::Instant};
        use tracing_subscriber::{
            filter::EnvFilter,
            fmt::{time, Subscriber},
        };
        use tracing::{error, info};

<<<<<<< HEAD
        fn execute_cmd(opts: Phase2Opts) {
=======
        fn main() {
            Subscriber::builder()
                .with_timer(time::UtcTime::rfc_3339())
                .with_env_filter(EnvFilter::from_default_env())
                .init();
            let opts = SNARKOpts::parse_args_default_or_exit();

>>>>>>> 1ee68a7e
            let command = opts.clone().command.unwrap_or_else(|| {
                error!("No command was provided.");
                error!("{}", Phase2Opts::usage());
                process::exit(2)
            });

            let now = Instant::now();

            match command {
                Command::New(opt) => {
                    new(
                        &opt.challenge_fname,
                        &opt.challenge_hash_fname,
                        &opt.challenge_list_fname,
                        opts.chunk_size,
                        &opt.phase1_fname,
                        opt.phase1_powers,
                        &opt.circuit_fname,
                        opts.is_inner,
                    );
                }
                Command::Contribute(opt) => {
                    let seed = hex::decode(&std::fs::read_to_string(&opts.seed).expect("should have read seed").trim())
                    .expect("seed should be a hex string");
                    let rng = setup_utils::derive_rng_from_seed(&seed);
                    contribute(
                        &opt.challenge_fname,
                        &opt.challenge_hash_fname,
                        &opt.response_fname,
                        &opt.response_hash_fname,
                        upgrade_correctness_check_config(
                            DEFAULT_CONTRIBUTE_CHECK_INPUT_CORRECTNESS,
                            opts.force_correctness_checks,
                        ),
                        opts.is_inner,
                        rng,
                    );
                }
                Command::Verify(opt) => {
                    verify(
                        &opt.challenge_fname,
                        &opt.challenge_hash_fname,
                        DEFAULT_VERIFY_CHECK_INPUT_CORRECTNESS,
                        &opt.response_fname,
                        &opt.response_hash_fname,
                        CheckForCorrectness::OnlyNonZero,
                        &opt.new_challenge_fname,
                        &opt.new_challenge_hash_fname,
                        opts.is_inner,
                    );
                }
                Command::Combine(opt) => {
                    combine(
                        &opt.initial_query_fname,
                        &opt.initial_full_fname,
                        &opt.response_list_fname,
                        &opt.combined_fname,
                        opts.is_inner,
                    );
                }
            };

            let new_now = Instant::now();
            info!("Executing {:?} took: {:?}", opts, new_now.duration_since(now));
        }

        fn main() {
            Subscriber::builder()
                .with_timer(ChronoUtc::rfc3339())
                .with_env_filter(EnvFilter::from_default_env())
                .init();
            let opts = SNARKOpts::parse_args_default_or_exit();

            let opts: Phase2Opts = Phase2Opts::parse_args_default_or_exit();

            match opts.curve_kind {
                CurveKind::Bls12_377 => execute_cmd(opts),
                CurveKind::BW6 => execute_cmd(opts),
            };
        }
    }
}<|MERGE_RESOLUTION|>--- conflicted
+++ resolved
@@ -13,17 +13,7 @@
         };
         use tracing::{error, info};
 
-<<<<<<< HEAD
         fn execute_cmd(opts: Phase2Opts) {
-=======
-        fn main() {
-            Subscriber::builder()
-                .with_timer(time::UtcTime::rfc_3339())
-                .with_env_filter(EnvFilter::from_default_env())
-                .init();
-            let opts = SNARKOpts::parse_args_default_or_exit();
-
->>>>>>> 1ee68a7e
             let command = opts.clone().command.unwrap_or_else(|| {
                 error!("No command was provided.");
                 error!("{}", Phase2Opts::usage());
