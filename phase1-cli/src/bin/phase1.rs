use phase1_coordinator::{
    authentication::{KeyPair, Production, Signature},
    commands::{Computation, RandomSource, SEED_LENGTH},
    io,
    objects::{ContributionFileSignature, ContributionInfo, ContributionState},
    rest::{ContributorStatus, PostChunkRequest, UPDATE_TIME},
    storage::Object,
};

use reqwest::{Client, Url};

use anyhow::Result;
use phase1_cli::{requests, CeremonyOpt};
use serde_json;
use setup_utils::calculate_hash;
use structopt::StructOpt;

use std::{
    fs::{self, File, OpenOptions},
    io::Read,
    sync::Arc,
};

use chrono::Utc;
use colored::*;
use console::Emoji;
use indicatif::{ProgressBar, ProgressStyle};

use base64;
use bs58;

use regex::Regex;

use tokio::{fs as async_fs, io::AsyncWriteExt, task::JoinHandle, time};

use tracing::{debug, trace};

const OFFLINE_CONTRIBUTION_FILE_NAME: &str = "contribution.params";
const OFFLINE_CHALLENGE_FILE_NAME: &str = "challenge.params";

const NINJA: Emoji = Emoji("🥷  ", "");
const TRUCK: Emoji = Emoji("🚚 ", "");
const LINK: Emoji = Emoji("🔗 ", "");
const SUCCESS: Emoji = Emoji("🎉 ", "");
const INFO: Emoji = Emoji("⏱️ ", "");
const LOCK: Emoji = Emoji("🔒 ", "");
const RECEIVE: Emoji = Emoji("⚾ ", "");
const SETUP: Emoji = Emoji("🛠️  ", "");
const COMPUTE: Emoji = Emoji("🚂 ", "");
const UPDATE: Emoji = Emoji("🔄 ", "");
const SEND: Emoji = Emoji("⬆️ ", "");

// FIXME: improve formatting of questions printed to the user (maybe indent println?) maybe remove the lines after the reponsee has been submitted

macro_rules! pretty_hash {
    ($hash:expr) => {{
        let mut output = format!("\n\n");
        for line in $hash.chunks(16) {
            output += "\t";
            for section in line.chunks(4) {
                for b in section {
                    output += &format!("{:02x}", b);
                }
                output += " ";
            }
            output += "\n";
        }
        output
    }};
}

// FIXME: swap colroed with owo-colors

/// Asks the user a few questions to properly setup the contribution
#[inline(always)]
fn initialize_contribution() -> Result<ContributionInfo> {
    let mut contrib_info = ContributionInfo::default();
    println!("Welcome to the Namada trusted setup ceremony!\nBefore starting, a couple of questions:");
    let incentivization = io::get_user_input(
        "Do you want to participate in the incentivised trusted setup? [y/n]",
        Some(&Regex::new(r"^(?i)[yn]$")?),
    )?
    .to_lowercase();

    if incentivization == "y" {
        // Ask for personal info
        contrib_info.full_name = Some(io::get_user_input("Please enter your full name:", None)?);
        contrib_info.email = Some(io::get_user_input(
            "Please enter your email address:",
            Some(&Regex::new(r".+[@].+[.].+")?),
        )?);
        contrib_info.is_incentivized = true;
    };

    Ok(contrib_info)
}

/// Asks the user wheter he wants to use a custom seed of randomness or not
fn get_seed_of_randomness() -> Result<bool> {
    let custom_seed = io::get_user_input(
        "Do you want to input your own seed of randomness? [y/n]",
        Some(&Regex::new(r"^(?i)[yn]$")?),
    )?
    .to_lowercase();

    if custom_seed == "y" { Ok(true) } else { Ok(false) }
}

/// Prompt the user with the second round of questions to define which execution branch to follow
#[inline(always)]
fn get_contribution_branch(mut contrib_info: ContributionInfo) -> Result<ContributionInfo> {
    let offline = io::get_user_input(
        "Do you want to contribute on another machine? [y/n]",
        Some(&Regex::new(r"^(?i)[yn]$")?),
    )?
    .to_lowercase();

    if offline == "y" {
        contrib_info.is_another_machine = true;
    } else {
        if get_seed_of_randomness()? {
            contrib_info.is_own_seed_of_randomness = true;
        }
    }

    Ok(contrib_info)
}

#[inline(always)]
fn get_file_as_byte_vec(filename: &str, round_height: u64, contribution_id: u64) -> Result<Vec<u8>> {
    let mut f = File::open(filename)?;
    let metadata = fs::metadata(filename)?;

    let anoma_file_size: u64 = Object::anoma_contribution_file_size(round_height, contribution_id);
    let mut buffer = vec![0; anoma_file_size as usize];
    debug!(
        "namada_contribution_file_size: round_height {}, contribution_id {}",
        round_height, contribution_id
    );
    debug!("metadata file length {}", metadata.len());
    f.read(&mut buffer)?;

    Ok(buffer)
}

/// Contest and offline execution branches
#[inline(always)]
fn compute_contribution_offline(contribution_filename: &str, challenge_filename: &str) -> Result<()> {
    // Print instructions to the user FIXME: improve  style of these prints
    println!(
        "Instructions:\nYou can find the file {} in the current working directory. Use its content as the prelude of your file and append your contribution to it. For this you will also need the content of the file {} also present in this directory. You have 15 minutes of time to compute the randomness, after which you will be dropped out of the ceremony",
        contribution_filename, challenge_filename
    );
    println!("If you want to use the provided \"contribute --offline\" command follow these steps:");
    println!(
        "{:4}1- Copy the content of file \"{}\" in the directory where you will execute the offline command, in a file named \"{}\"",
        "", challenge_filename, OFFLINE_CHALLENGE_FILE_NAME
    );
    println!(
        "{:4}2- Copy the content of file \"{}\" in the directory where you will execute the offline command, in a file named \"{}\"",
        "", contribution_filename, OFFLINE_CONTRIBUTION_FILE_NAME
    );
    println!(
        "{:4}3- Execute the command \"cargo run --release --bin phase1 --features=cli contribute --offline\"",
        "",
    );
    println!(
        "{:4}4- Copy the content of file \"{}\" back to this directory in the original file \"{}\" (overwrite the entire file)",
        "", OFFLINE_CONTRIBUTION_FILE_NAME, contribution_filename
    );

    // Wait for the contribution file to be updated with randomness
    // NOTE: we don't actually check for the timeout on the 15 minutes. If the user takes more time than allowed to produce the file we'll keep going on in the contribution, at the following request the Coordinator will reply with an error because ther contributor has been dropped out of the ceremony
    io::get_user_input("When the file is ready press enter to move on", None)?;

    Ok(())
}

/// Computes randomness
fn compute_contribution(custom_seed: bool, challenge: &[u8], filename: &str) -> Result<()> {
    let rand_source = if custom_seed {
        let seed_str = io::get_user_input(
            "Enter your own seed of randomness, 32 bytes hex encoded",
            Some(&Regex::new(r"[[:xdigit:]]{64}")?),
        )?;
        let mut seed = [0u8; SEED_LENGTH];

        for (i, val) in hex::decode(seed_str)?.into_iter().enumerate() {
            seed[i] = val;
        }
        RandomSource::Seed(seed)
    } else {
        let entropy = io::get_user_input("Enter a random string to be used as entropy", None)?;
        RandomSource::Entropy(entropy)
    };

    let writer = OpenOptions::new().append(true).open(filename)?;

    #[cfg(debug_assertions)]
    Computation::contribute_test_masp(challenge, writer, &rand_source);
    #[cfg(not(debug_assertions))]
    Computation::contribute_masp(challenge, writer, &rand_source);

    println!("Randomness has been correctly produced in the target file");
    Ok(())
}

/// Performs the contribution sequence. Returns the round height of the contribution.
#[inline(always)]
async fn contribute(
    client: &Client,
    coordinator: &Url,
    keypair: &KeyPair,
    mut contrib_info: ContributionInfo,
    heartbeat_handle: &JoinHandle<()>,
) -> Result<u64> {
    // Get the necessary info to compute the contribution
    println!("{} {} Locking chunk", "[4/11]".bold().dimmed(), LOCK);
    let locked_locators = requests::get_lock_chunk(client, coordinator, keypair).await?;
    contrib_info.timestamps.challenge_locked = Utc::now();
    let response_locator = locked_locators.next_contribution();
    let round_height = response_locator.round_height();
    contrib_info.ceremony_round = round_height;

<<<<<<< HEAD
    let challenge_url = requests::get_challenge_url(client, coordinator, keypair, &locked_locators).await?;
    debug!("Presigned url: {}", challenge_url);
    let challenge = requests::get_challenge(client, challenge_url.as_str()).await?;
=======
    println!("{} {} Getting chunk", "[5/11]".bold().dimmed(), RECEIVE);
    let task = requests::get_chunk(client, coordinator, keypair, &locked_locators).await?;

    println!("{} {} Getting challenge", "[6/11]".bold().dimmed(), RECEIVE); // FIXME: progress bar here
    let challenge = requests::get_challenge(client, coordinator, keypair, &locked_locators).await?;
>>>>>>> d9b314a7
    contrib_info.timestamps.challenge_downloaded = Utc::now();

    // Saves the challenge locally, in case the contributor is paranoid and wants to double check himself. It is also used in the offline contrib path
    let challenge_filename = format!("namada_challenge_round_{}.params", round_height);
    let mut challenge_writer = async_fs::File::create(challenge_filename.as_str()).await?;
    challenge_writer.write_all(&challenge.as_slice()).await?;

    let challenge_hash = calculate_hash(challenge.as_ref());
    debug!("Challenge hash is {}", pretty_hash!(&challenge_hash));
    debug!("Challenge length {}", challenge.len());

    // Prepare contribution file with the challege hash
    println!("{} {} Setting up contribution file", "[7/11]".bold().dimmed(), SETUP);
    let base58_pubkey = bs58::encode(base64::decode(keypair.pubkey())?).into_string();
    let contrib_filename = format!(
        "namada_contribution_round_{}_public_key_{}.params",
        round_height, base58_pubkey
    );
    let mut response_writer = async_fs::File::create(contrib_filename.as_str()).await?;
    response_writer.write_all(challenge_hash.to_vec().as_ref()).await?;

    // Ask more questions to the user
    contrib_info = tokio::task::spawn_blocking(move || get_contribution_branch(contrib_info)).await??;

    println!("{} {} Computing contribution", "[8/11]".bold().dimmed(), COMPUTE);
    let contrib_filename_copy = contrib_filename.clone();
    contrib_info.timestamps.start_computation = Utc::now();
    if contrib_info.is_another_machine {
        tokio::task::spawn_blocking(move || {
            compute_contribution_offline(contrib_filename_copy.as_str(), challenge_filename.as_str())
        })
        .await??;
    } else {
        let custom_seed = contrib_info.is_own_seed_of_randomness;
        tokio::task::spawn_blocking(move || {
            compute_contribution(custom_seed, challenge.as_ref(), contrib_filename_copy.as_str())
        })
        .await??;
    }
    let contribution = tokio::task::spawn_blocking(move || {
        get_file_as_byte_vec(
            contrib_filename.as_str(),
            round_height,
            response_locator.contribution_id(),
        )
    })
    .await??;

    contrib_info.timestamps.end_computation = Utc::now();
    trace!("Response writer {:?}", response_writer);
    println!(
        "Completed contribution in {} seconds",
        (contrib_info.timestamps.end_computation - contrib_info.timestamps.start_computation).num_seconds()
    );

    // Update contribution info
    println!("{} {} Updating contribution info", "[9/11]".bold().dimmed(), UPDATE);
    let contribution_file_hash = calculate_hash(contribution.as_ref());
    let contribution_file_hash_str = hex::encode(contribution_file_hash);
    debug!("Contribution hash is {}", contribution_file_hash_str);
    debug!("Contribution length: {}", contribution.len());
    contrib_info.contribution_file_hash = contribution_file_hash_str;
    contrib_info.contribution_file_signature =
        Production.sign(keypair.sigkey(), contrib_info.contribution_file_hash.as_str())?;
    let challenge_hash_len = challenge_hash.len();
    contrib_info.contribution_hash = hex::encode(calculate_hash(&contribution[challenge_hash_len..]));
    contrib_info.contribution_hash_signature =
        Production.sign(keypair.sigkey(), contrib_info.contribution_hash.as_str())?;

    // Send contribution to the coordinator
    let contribution_state = ContributionState::new(challenge_hash.to_vec(), contribution_file_hash.to_vec(), None)?;

    let signature = Production.sign(keypair.sigkey(), &contribution_state.signature_message()?)?;
    let contribution_file_signature = ContributionFileSignature::new(signature, contribution_state)?;

<<<<<<< HEAD
    let (contribution_url, contribution_signature_url) =
        requests::get_contribution_url(client, coordinator, keypair, &round_height).await?;
    requests::upload_chunk(
        client,
        contribution_url.as_str(),
        contribution_signature_url.as_str(),
        contribution,
        &contribution_file_signature,
    )
    .await?;
    contrib_info.timestamps.end_contribution = Utc::now();
=======
    // Send contribution to the coordinator
    println!("{} {} Uploading contribution", "[10/11]".bold().dimmed(), SEND); // FIXME: progress bar here
    let post_chunk_req = PostChunkRequest::new(
        locked_locators.next_contribution(),
        contribution,
        locked_locators.next_contribution_file_signature(),
        contribution_file_signature,
    );
    requests::post_chunk(client, coordinator, keypair, &post_chunk_req).await?;

    requests::post_contribute_chunk(client, coordinator, keypair, task.chunk_id()).await?;
    contrib_info.timestamps.end_contribution = Utc::now();                                                                            
>>>>>>> d9b314a7

    // Compute signature of contributor info
    contrib_info
        .try_sign(keypair)
        .expect(&format!("{}", "Error while signing the contribution info".red().bold()));

    // Write contribution info file and send it to the Coordinator
    println!("{} {} Uploading contribution info", "[11/11]".bold().dimmed(), SEND);
    async_fs::write(
        format!("namada_contributor_info_round_{}.json", contrib_info.ceremony_round),
        &serde_json::to_vec(&contrib_info)?,
    )
    .await?;
    requests::post_contribution_info(client, coordinator, keypair, &contrib_info).await?;

    // Notify contribution to the coordinator for the verification
    let post_chunk_req = PostChunkRequest::new(
        round_height,
        locked_locators.next_contribution(),
        locked_locators.next_contribution_file_signature(),
    );
    requests::post_contribute_chunk(client, coordinator, keypair, &post_chunk_req).await?;

    // Interrupt heartbeat, to prevent heartbeating during verification
    // NOTE: need to manually cancel the heartbeat task because, by default, async runtimes use detach on drop strategy
    //  (see https://blog.yoshuawuyts.com/async-cancellation-1/#cancelling-tasks), meaning that the task
    //  only gets detached from the main execution unit but keeps running in the background until the main
    //  function returns. This would cause the contributor to send heartbeats even after it has been removed
    //  from the list of current contributors, causing an error
    heartbeat_handle.abort();

    Ok(round_height)
}

/// Waits in line until it's time to contribute
#[inline(always)]
async fn contribution_loop(
    client: Arc<Client>,
    coordinator: Arc<Url>,
    keypair: Arc<KeyPair>,
    mut contrib_info: ContributionInfo,
) {
    println!("{} {}Joining queue", "[3/11]".bold().dimmed(), LINK);
    requests::post_join_queue(&client, &coordinator, &keypair)
        .await
        .expect(&format!("{}", "Couldn't join the queue".red().bold()));
    contrib_info.timestamps.joined_queue = Utc::now();

    // Spawn heartbeat task to prevent the Coordinator from
    // dropping the contributor out of the ceremony in the middle of a contribution.
    // Heartbeat is checked by the Coordinator every 120 seconds.
    let client_cnt = client.clone();
    let coordinator_cnt = coordinator.clone();
    let keypair_cnt = keypair.clone();

    let heartbeat_handle = tokio::task::spawn(async move {
        loop {
            if let Err(e) = requests::post_heartbeat(&client_cnt, &coordinator_cnt, &keypair_cnt).await {
                eprintln!("{}", format!("{}: {}", "Heartbeat error".red().bold(), e.to_string().red().bold()));
            }
            time::sleep(UPDATE_TIME).await;
        }
    });

    let mut round_height = 0;

    loop {
        // Check the contributor's position in the queue
        let queue_status = requests::get_contributor_queue_status(&client, &coordinator, &keypair)
            .await
            .expect(&format!("{}", "Couldn't get the status of contributor".red().bold()));

        match queue_status {
            ContributorStatus::Queue(position, size) => {
                let msg = format!(
                    "Queue position: {}\nQueue size: {}\nEstimated waiting time: {} min",
                    position,
                    size,
                    position * 5
                );

                let max_len = msg.split("\n").map(|x| x.len()).max().unwrap();

                println!("{} Queue status", INFO);
                println!("{}", "=".repeat(max_len));
                println!("{}", msg);
                println!("{}", "=".repeat(max_len));
                // FIXME: this should rewrite not append (maybe with the spinner)
                // FIXME: place a spinner here?
            }
            ContributorStatus::Round => {
                round_height = contribute(&client, &coordinator, &keypair, contrib_info.clone(), &heartbeat_handle)
                    .await
                    .expect(&format!("{}", "Contribution failed".red().bold()));
            }
            ContributorStatus::Finished => {
<<<<<<< HEAD
                println!(
                    "Contribution done, thank you! We will now proceed to verifying your contribution. You can check the outcome in a few minutes by looking at round height {}. If you don't see it or the public key doesn't match yours, it means your contribution didn't pass the verification step.",
                    round_height
                );
                break;
            }
            ContributorStatus::Banned => {
                println!("This contributor has been banned from the ceremony because of an invalid contribution.");
                break;
            }
            ContributorStatus::Other => {
                println!("Did not retrieve e valid contributor state.");
                break;
=======
                println!("{} {} {}", SUCCESS, "Contribution completed, thank you!".green().bold(), SUCCESS);
                break;
            }
            ContributorStatus::Other => {
                println!("{}", "Something went wrong while getting the queue position!".yellow().bold());
>>>>>>> d9b314a7
            }
        }

        // Get status updates
        time::sleep(UPDATE_TIME).await;
    }
}

#[inline(always)]
async fn close_ceremony(client: &Client, coordinator: &Url, keypair: &KeyPair) {
    match requests::get_stop_coordinator(client, coordinator, keypair).await {
        Ok(()) => println!("{}", "Ceremony completed!".green().bold()),
        Err(e) => eprintln!("{}", e.to_string().red().bold()),
    }
}

#[inline(always)]
async fn get_contributions(coordinator: &Url) {
    match requests::get_contributions_info(coordinator).await {
        Ok(contributions) => {
            let contributions_str = std::str::from_utf8(&contributions).unwrap();
            println!("Contributions:\n{}", contributions_str)
        }
        Err(e) => eprintln!("{}", e.to_string().red().bold()),
    }
}

#[cfg(debug_assertions)]
#[inline(always)]
async fn verify_contributions(client: &Client, coordinator: &Url, keypair: &KeyPair) {
    match requests::get_verify_chunks(client, coordinator, keypair).await {
        Ok(()) => println!("{}", "Verification of pending contributions completed".green().bold()),
        Err(e) => eprintln!("{}", e.to_string().red().bold()),
    }
}

#[cfg(debug_assertions)]
#[inline(always)]
async fn update_coordinator(client: &Client, coordinator: &Url, keypair: &KeyPair) {
    match requests::get_update(client, coordinator, keypair).await {
        Ok(()) => println!("{}", "Coordinator updated".green().bold()),
        Err(e) => eprintln!("{}", e.to_string().red().bold()),
    }
}

#[tokio::main]
async fn main() {
    tracing_subscriber::fmt::init();

    let opt = CeremonyOpt::from_args();

    // FIXME: print the step taking place in the ceremony (e.g. reading challenge, computing hash, etc..)

    match opt {
        CeremonyOpt::Contribute { url, offline } => {
            let progress_style = ProgressStyle::default_bar().template("[{elapsed_precise}] {bar} {percent} {msg}"); //FIXME: remove from here
            let progress_bar = ProgressBar::new(100);
            progress_bar.set_style(progress_style);

            if offline { //FIXME: fix progress bar in here
                // Only compute randomness. It expects a file called contribution.params to be available in the cwd and already filled with the challenge bytes
                progress_bar.set_message("Reading challenge file");
                let challenge = async_fs::read(OFFLINE_CHALLENGE_FILE_NAME)
                    .await
                    .expect(&format!("{}", "Couldn't read the challenge file".red().bold()));

                progress_bar.inc(20);

                // FIXME: continue here with progress bar
                tokio::task::spawn_blocking(move || {
                    compute_contribution(
                        get_seed_of_randomness().unwrap(),
                        &challenge,
                        OFFLINE_CONTRIBUTION_FILE_NAME,
                    )
                })
                .await
                .unwrap()
                .expect(&format!("{}", "Error in computing randomness".red().bold()));

                progress_bar.finish_with_message("TEst message"); //FIXME: remove message

                return;
            }

            // FIXME: fix all denominators of steps
            // Perform the entire contribution cycle
            println!("{} {}Generating keypair", "[1/11]".bold().dimmed(), NINJA);
            let keypair = tokio::task::spawn_blocking(|| io::generate_keypair(false))
                .await
                .unwrap()
                .expect(&format!("{}", "Error while generating the keypair".red().bold()));

            println!("{} {}Initializing contribution", "[2/11]".bold().dimmed(), TRUCK);
            let mut contrib_info = tokio::task::spawn_blocking(initialize_contribution)
                .await
                .unwrap()
                .expect(&format!("{}", "Error while initializing the contribution".red().bold()));
            contrib_info.timestamps.start_contribution = Utc::now();
            contrib_info.public_key = keypair.pubkey().to_string();

            contribution_loop(
                Arc::new(Client::new()),
                Arc::new(url.coordinator),
                Arc::new(keypair),
                contrib_info,
            )
            .await;
        }
        CeremonyOpt::CloseCeremony(url) => {
            let keypair = tokio::task::spawn_blocking(|| io::generate_keypair(true))
                .await
                .unwrap()
                .expect(&format!("{}", "Error while generating the keypair".red().bold()));

            let client = Client::new();
            close_ceremony(&client, &url.coordinator, &keypair).await;
        }
        CeremonyOpt::GetContributions(url) => {
            get_contributions(&url.coordinator).await;
        }
        #[cfg(debug_assertions)]
        CeremonyOpt::VerifyContributions(url) => {
            let keypair = tokio::task::spawn_blocking(|| io::generate_keypair(true))
                .await
                .unwrap()
                .expect(&format!("{}", "Error while generating the keypair".red().bold()));

            let client = Client::new();
            verify_contributions(&client, &url.coordinator, &keypair).await;
        }
        #[cfg(debug_assertions)]
        CeremonyOpt::UpdateCoordinator(url) => {
            let keypair = tokio::task::spawn_blocking(|| io::generate_keypair(true))
                .await
                .unwrap()
                .expect(&format!("{}", "Error while generating the keypair".red().bold()));

            let client = Client::new();
            update_coordinator(&client, &url.coordinator, &keypair).await;
        }
    }
}<|MERGE_RESOLUTION|>--- conflicted
+++ resolved
@@ -222,17 +222,10 @@
     let round_height = response_locator.round_height();
     contrib_info.ceremony_round = round_height;
 
-<<<<<<< HEAD
     let challenge_url = requests::get_challenge_url(client, coordinator, keypair, &locked_locators).await?;
     debug!("Presigned url: {}", challenge_url);
+    println!("{} {} Getting challenge", "[5/11]".bold().dimmed(), RECEIVE); // FIXME: progress bar here
     let challenge = requests::get_challenge(client, challenge_url.as_str()).await?;
-=======
-    println!("{} {} Getting chunk", "[5/11]".bold().dimmed(), RECEIVE);
-    let task = requests::get_chunk(client, coordinator, keypair, &locked_locators).await?;
-
-    println!("{} {} Getting challenge", "[6/11]".bold().dimmed(), RECEIVE); // FIXME: progress bar here
-    let challenge = requests::get_challenge(client, coordinator, keypair, &locked_locators).await?;
->>>>>>> d9b314a7
     contrib_info.timestamps.challenge_downloaded = Utc::now();
 
     // Saves the challenge locally, in case the contributor is paranoid and wants to double check himself. It is also used in the offline contrib path
@@ -245,7 +238,7 @@
     debug!("Challenge length {}", challenge.len());
 
     // Prepare contribution file with the challege hash
-    println!("{} {} Setting up contribution file", "[7/11]".bold().dimmed(), SETUP);
+    println!("{} {} Setting up contribution file", "[6/11]".bold().dimmed(), SETUP);
     let base58_pubkey = bs58::encode(base64::decode(keypair.pubkey())?).into_string();
     let contrib_filename = format!(
         "namada_contribution_round_{}_public_key_{}.params",
@@ -257,7 +250,7 @@
     // Ask more questions to the user
     contrib_info = tokio::task::spawn_blocking(move || get_contribution_branch(contrib_info)).await??;
 
-    println!("{} {} Computing contribution", "[8/11]".bold().dimmed(), COMPUTE);
+    println!("{} {} Computing contribution", "[7/11]".bold().dimmed(), COMPUTE);
     let contrib_filename_copy = contrib_filename.clone();
     contrib_info.timestamps.start_computation = Utc::now();
     if contrib_info.is_another_machine {
@@ -289,7 +282,7 @@
     );
 
     // Update contribution info
-    println!("{} {} Updating contribution info", "[9/11]".bold().dimmed(), UPDATE);
+    println!("{} {} Updating contribution info", "[8/11]".bold().dimmed(), UPDATE);
     let contribution_file_hash = calculate_hash(contribution.as_ref());
     let contribution_file_hash_str = hex::encode(contribution_file_hash);
     debug!("Contribution hash is {}", contribution_file_hash_str);
@@ -308,9 +301,9 @@
     let signature = Production.sign(keypair.sigkey(), &contribution_state.signature_message()?)?;
     let contribution_file_signature = ContributionFileSignature::new(signature, contribution_state)?;
 
-<<<<<<< HEAD
     let (contribution_url, contribution_signature_url) =
         requests::get_contribution_url(client, coordinator, keypair, &round_height).await?;
+    println!("{} {} Uploading contribution", "[9/11]".bold().dimmed(), SEND); // FIXME: progress bar here
     requests::upload_chunk(
         client,
         contribution_url.as_str(),
@@ -320,20 +313,6 @@
     )
     .await?;
     contrib_info.timestamps.end_contribution = Utc::now();
-=======
-    // Send contribution to the coordinator
-    println!("{} {} Uploading contribution", "[10/11]".bold().dimmed(), SEND); // FIXME: progress bar here
-    let post_chunk_req = PostChunkRequest::new(
-        locked_locators.next_contribution(),
-        contribution,
-        locked_locators.next_contribution_file_signature(),
-        contribution_file_signature,
-    );
-    requests::post_chunk(client, coordinator, keypair, &post_chunk_req).await?;
-
-    requests::post_contribute_chunk(client, coordinator, keypair, task.chunk_id()).await?;
-    contrib_info.timestamps.end_contribution = Utc::now();                                                                            
->>>>>>> d9b314a7
 
     // Compute signature of contributor info
     contrib_info
@@ -341,7 +320,7 @@
         .expect(&format!("{}", "Error while signing the contribution info".red().bold()));
 
     // Write contribution info file and send it to the Coordinator
-    println!("{} {} Uploading contribution info", "[11/11]".bold().dimmed(), SEND);
+    println!("{} {} Uploading contribution info", "[10/11]".bold().dimmed(), SEND);
     async_fs::write(
         format!("namada_contributor_info_round_{}.json", contrib_info.ceremony_round),
         &serde_json::to_vec(&contrib_info)?,
@@ -350,6 +329,7 @@
     requests::post_contribution_info(client, coordinator, keypair, &contrib_info).await?;
 
     // Notify contribution to the coordinator for the verification
+    println!("{} {} Notifying coordinator of completed contribution", "[11/11]".bold().dimmed(), SEND); //FIXME: change emoji
     let post_chunk_req = PostChunkRequest::new(
         round_height,
         locked_locators.next_contribution(),
@@ -430,27 +410,20 @@
                     .expect(&format!("{}", "Contribution failed".red().bold()));
             }
             ContributorStatus::Finished => {
-<<<<<<< HEAD
                 println!(
-                    "Contribution done, thank you! We will now proceed to verifying your contribution. You can check the outcome in a few minutes by looking at round height {}. If you don't see it or the public key doesn't match yours, it means your contribution didn't pass the verification step.",
+                    "{} We will now proceed to verifying your contribution. You can check the outcome in a few minutes by looking at round height {}. If you don't see it or the public key doesn't match yours, it means your contribution didn't pass the verification step.",
+                    "Contribution done, thank you!".greend().bold(),
                     round_height
                 );
                 break;
             }
             ContributorStatus::Banned => {
-                println!("This contributor has been banned from the ceremony because of an invalid contribution.");
+                println!("{}", "This contributor has been banned from the ceremony because of an invalid contribution.".red().bold());
                 break;
             }
             ContributorStatus::Other => {
-                println!("Did not retrieve e valid contributor state.");
+                println!("{}", "Did not retrieve e valid contributor state.".red().bold());
                 break;
-=======
-                println!("{} {} {}", SUCCESS, "Contribution completed, thank you!".green().bold(), SUCCESS);
-                break;
-            }
-            ContributorStatus::Other => {
-                println!("{}", "Something went wrong while getting the queue position!".yellow().bold());
->>>>>>> d9b314a7
             }
         }
 
