use crate::{Phase1Parameters, ProvingSystem};
use setup_utils::{BatchDeserializer, BatchSerializer, *};

use zexe_algebra::{AffineCurve, PairingEngine};

use itertools::{Itertools, MinMaxResult};

/// Buffer, compression
type Input<'a> = (&'a [u8], UseCompression, CheckForCorrectness);

/// Mutable buffer, compression
type Output<'a> = (&'a mut [u8], UseCompression);

/// Mutable slices with format [TauG1, TauG2, AlphaG1, BetaG1, BetaG2]
type SplitBufMut<'a> = (&'a mut [u8], &'a mut [u8], &'a mut [u8], &'a mut [u8], &'a mut [u8]);

/// Immutable slices with format [TauG1, TauG2, AlphaG1, BetaG1, BetaG2]
type SplitBuf<'a> = (&'a [u8], &'a [u8], &'a [u8], &'a [u8], &'a [u8]);

/// Helper function to iterate over the accumulator in chunks.
/// `action` will perform an action on the chunk
pub(crate) fn iter_chunk(
    parameters: &Phase1Parameters<impl PairingEngine>,
    mut action: impl FnMut(usize, usize) -> Result<()>,
) -> Result<()> {
<<<<<<< HEAD
    let upper_bound = match parameters.proving_system {
        ProvingSystem::Groth16 => parameters.powers_g1_length,
        ProvingSystem::Marlin => parameters.powers_length,
    };
    (0..upper_bound)
        .chunks(parameters.batch_size)
=======
    (0..parameters.powers_g1_length)
        .chunks(parameters.batch_size - 1)
>>>>>>> 4280221c
        .into_iter()
        .map(|chunk| {
            let (start, end) = match chunk.minmax() {
                MinMaxResult::MinMax(start, end) => (
                    start,
                    if end >= parameters.powers_g1_length - 1 {
                        end + 1
                    } else {
                        end + 2
                    },
                ), // ensure there's overlap between chunks
                MinMaxResult::OneElement(start) => (
                    start,
                    if start >= parameters.powers_g1_length - 1 {
                        start + 1
                    } else {
                        start + 2
                    },
                ),
                _ => return Err(Error::InvalidChunk),
            };
            action(start, end)
        })
        .collect::<Result<_>>()
}

/// Takes a buffer, reads the group elements in it, exponentiates them to the
/// provided `powers` and maybe to the `coeff`, and then writes them back
pub(crate) fn apply_powers<C: AffineCurve>(
    (output, output_compressed): Output,
    (input, input_compressed, check_input_for_correctness): Input,
    (start, end): (usize, usize),
    powers: &[C::ScalarField],
    coeff: Option<&C::ScalarField>,
) -> Result<()> {
    let in_size = buffer_size::<C>(input_compressed);
    let out_size = buffer_size::<C>(output_compressed);
    // read the input
    let mut elements =
        &mut input[start * in_size..end * in_size].read_batch::<C>(input_compressed, check_input_for_correctness)?;
    // calculate the powers
    batch_exp(&mut elements, &powers[..end - start], coeff)?;
    // write back
    output[start * out_size..end * out_size].write_batch(&elements, output_compressed)?;

    Ok(())
}

/// Splits the full buffer in 5 non overlapping mutable slice.
/// Each slice corresponds to the group elements in the following order
/// [TauG1, TauG2, AlphaG1, BetaG1, BetaG2]
pub(crate) fn split_mut<'a, E: PairingEngine>(
    buf: &'a mut [u8],
    parameters: &'a Phase1Parameters<E>,
    compressed: UseCompression,
) -> SplitBufMut<'a> {
    match parameters.proving_system {
        ProvingSystem::Groth16 => {
            let g1_els = parameters.powers_g1_length;
            let other = parameters.powers_length;
            let g1_size = buffer_size::<E::G1Affine>(compressed);
            let g2_size = buffer_size::<E::G2Affine>(compressed);

            let (_, others) = buf.split_at_mut(parameters.hash_size);
            let (tau_g1, others) = others.split_at_mut(g1_size * g1_els);
            let (tau_g2, others) = others.split_at_mut(g2_size * other);
            let (alpha_g1, others) = others.split_at_mut(g1_size * other);
            let (beta_g1, beta_g2) = others.split_at_mut(g1_size * other);
            // we take up to g2_size for beta_g2, since there might be other
            // elements after it at the end of the buffer
            (tau_g1, tau_g2, alpha_g1, beta_g1, &mut beta_g2[0..g2_size])
        }
        ProvingSystem::Marlin => {
            let g1_els = parameters.powers_length;
            let g2_els = parameters.size + 2;
            let alpha_els = 3;
            let g1_size = buffer_size::<E::G1Affine>(compressed);
            let g2_size = buffer_size::<E::G2Affine>(compressed);

            let (_, others) = buf.split_at_mut(parameters.hash_size);
            let (tau_g1, others) = others.split_at_mut(g1_size * g1_els);
            let (tau_g2, others) = others.split_at_mut(g2_size * g2_els);
            let (alpha_g1, _) = others.split_at_mut(g1_size * alpha_els);
            // we take up to g2_size for beta_g2, since there might be other
            // elements after it at the end of the buffer
            (tau_g1, tau_g2, alpha_g1, &mut [], &mut [])
        }
    }
}

/// Splits the full buffer in 5 non overlapping immutable slice.
/// Each slice corresponds to the group elements in the following order
/// [TauG1, TauG2, AlphaG1, BetaG1, BetaG2]
pub(crate) fn split<'a, E: PairingEngine>(
    buf: &'a [u8],
    parameters: &Phase1Parameters<E>,
    compressed: UseCompression,
) -> SplitBuf<'a> {
    match parameters.proving_system {
        ProvingSystem::Groth16 => {
            let g1_els = parameters.powers_g1_length;
            let other = parameters.powers_length;
            let g1_size = buffer_size::<E::G1Affine>(compressed);
            let g2_size = buffer_size::<E::G2Affine>(compressed);

            let (_, others) = buf.split_at(parameters.hash_size);
            let (tau_g1, others) = others.split_at(g1_size * g1_els);
            let (tau_g2, others) = others.split_at(g2_size * other);
            let (alpha_g1, others) = others.split_at(g1_size * other);
            let (beta_g1, beta_g2) = others.split_at(g1_size * other);
            // we take up to g2_size for beta_g2, since there might be other
            // elements after it at the end of the buffer
            (tau_g1, tau_g2, alpha_g1, beta_g1, &beta_g2[0..g2_size])
        }
        ProvingSystem::Marlin => {
            let g1_els = parameters.powers_length;
            let g2_els = parameters.size + 2;
            let alpha_els = 3;
            let g1_size = buffer_size::<E::G1Affine>(compressed);
            let g2_size = buffer_size::<E::G2Affine>(compressed);

            let (_, others) = buf.split_at(parameters.hash_size);
            let (tau_g1, others) = others.split_at(g1_size * g1_els);
            let (tau_g2, others) = others.split_at(g2_size * g2_els);
            let (alpha_g1, _) = others.split_at(g1_size * alpha_els);
            // we take up to g2_size for beta_g2, since there might be other
            // elements after it at the end of the buffer
            (tau_g1, tau_g2, alpha_g1, &[], &[])
        }
    }
}<|MERGE_RESOLUTION|>--- conflicted
+++ resolved
@@ -23,17 +23,12 @@
     parameters: &Phase1Parameters<impl PairingEngine>,
     mut action: impl FnMut(usize, usize) -> Result<()>,
 ) -> Result<()> {
-<<<<<<< HEAD
     let upper_bound = match parameters.proving_system {
         ProvingSystem::Groth16 => parameters.powers_g1_length,
         ProvingSystem::Marlin => parameters.powers_length,
     };
     (0..upper_bound)
-        .chunks(parameters.batch_size)
-=======
-    (0..parameters.powers_g1_length)
         .chunks(parameters.batch_size - 1)
->>>>>>> 4280221c
         .into_iter()
         .map(|chunk| {
             let (start, end) = match chunk.minmax() {
